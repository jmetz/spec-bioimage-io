--- conflicted
+++ resolved
@@ -31,7 +31,16 @@
     raw_nodes = raw_nodes
 
 
-<<<<<<< HEAD
+class Attachments(_BioImageIOSchema):
+    class Meta:
+        unknown = INCLUDE
+
+    files = fields.List(
+        fields.Union([fields.URI(), fields.RelativeLocalPath()]),
+        bioimageio_description="File attachments; included when packaging the model.",
+    )
+
+
 class _Person(_BioImageIOSchema):
     name = fields.String(bioimageio_description="Full name.")
     affiliation = fields.String(bioimageio_description="Affiliation.")
@@ -56,16 +65,6 @@
 
 class Maintainer(_Person):
     github_user = fields.String(require=True, bioimageio_description="GitHub user name.")
-=======
-class Attachments(_BioImageIOSchema):
-    class Meta:
-        unknown = INCLUDE
-
-    files = fields.List(
-        fields.Union([fields.URI(), fields.RelativeLocalPath()]),
-        bioimageio_description="File attachments; included when packaging the model.",
-    )
->>>>>>> 351a61e9
 
 
 class _TensorBase(_BioImageIOSchema):
@@ -269,24 +268,17 @@
 The model RDF YAML file contains mandatory and optional fields. In the following description, optional fields are indicated by _optional_.
 _optional*_ with an asterisk indicates the field is optional depending on the value in another field.
 """
-<<<<<<< HEAD
-    # todo: sync authors with RDF
-=======
     attachments = fields.Nested(
         Attachments(), bioimageio_description="Attachments. Additional, unknown keys are allowed."
     )
-    # todo: unify authors with RDF (optional or required?)
->>>>>>> 351a61e9
+    # todo: sync authors with RDF
     authors = fields.List(
         fields.Nested(Author()),
         validate=field_validators.Length(min=1),
         required=True,
         bioimageio_description=rdf.schema.RDF.authors_bioimageio_description,
     )
-    maintainers = fields.List(
-        fields.Nested(Maintainer()),
-        bioimageio_description="Maintainers of this model.",
-    )
+    maintainers = fields.List(fields.Nested(Maintainer()), bioimageio_description="Maintainers of this model.")
 
     badges = missing_  # todo: allow badges for Model (RDF has it)
     cite = fields.List(
