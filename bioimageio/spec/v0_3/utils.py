import os
import pathlib
import warnings
from functools import singledispatch
from typing import Optional, Sequence, Tuple

from marshmallow import ValidationError

from bioimageio.spec.shared import BIOIMAGEIO_CACHE_PATH, yaml
from bioimageio.spec.shared.common import get_args
from bioimageio.spec.shared.transformers import download_uri_to_local_path, resolve_raw_node_to_node, resolve_uri
from . import nodes, raw_nodes, schema
from .converters import maybe_convert_model


download_uri_node_to_local_path = download_uri_to_local_path


@singledispatch
def load_raw_model(source, root_path: Optional[pathlib.Path] = None) -> Tuple[raw_nodes.Model, pathlib.Path]:
    raise TypeError(source)


@load_raw_model.register
def _(source: dict, root_path: Optional[pathlib.Path] = None) -> Tuple[raw_nodes.Model, pathlib.Path]:
    data = maybe_convert_model(source)
    tree: raw_nodes.Model = schema.Model().load(data)

    return tree, root_path


@load_raw_model.register
def _(source: os.PathLike, root_path: Optional[pathlib.Path] = None) -> Tuple[raw_nodes.Model, pathlib.Path]:
    source = pathlib.Path(source)

<<<<<<< HEAD
    suffixes = source.suffixes
    # short path for flattened packaged models
    if source.name not in ["model.yml", "model.yaml"]:
        if len(suffixes) < 2 or suffixes[-1] not in (".yml", ".yaml") or source.suffixes[-2] != ".model":
            raise ValidationError(f"invalid suffixes {''.join(suffixes)} for source {source}")
=======
    if source.suffix not in (".yml", ".yaml"):
        raise ValidationError(f"invalid suffix {source.suffix} for source {source}")
    elif source.suffix == ".yml":
        warnings.warn(
            "suffix '.yml' is not recommended and will raise a ValidationError in the future. Use '.yaml' instead "
            "(https://yaml.org/faq.html)"
        )
>>>>>>> 7c70d8cf

    data = yaml.load(source)

    return load_raw_model(data, root_path=root_path)


@load_raw_model.register
def _(source: str, root_path: Optional[pathlib.Path] = None) -> Tuple[raw_nodes.Model, pathlib.Path]:
    if pathlib.Path(source).exists():
        # assume source is file path
        source = pathlib.Path(source)
    else:
        # assume source is uri
        source = resolve_uri(source, root_path=root_path or BIOIMAGEIO_CACHE_PATH)
        root_path = source.parent

    return load_raw_model(source, root_path=root_path)


def load_model(source, root_path: Optional[pathlib.Path] = None):
    return resolve_raw_node_to_node(*load_raw_model(source, root_path=root_path), nodes_module=nodes)


def get_nn_instance(
    node: nodes.Model, weight_order: Sequence[nodes.WeightsFormat] = get_args(nodes.WeightsFormat), **kwargs
):
    assert NotImplementedError("weight_order")
    if isinstance(node, nodes.Model):
        if not isinstance(node.source, nodes.ImportedSource):
            raise ValueError(
                f"Encountered unexpected node.source type {type(node.source)}. "
                f"`get_nn_instance` requires _UriNodeTransformer and _SourceNodeTransformer to be applied beforehand."
            )

        joined_kwargs = dict(node.kwargs)
        joined_kwargs.update(kwargs)
        return node.source(**joined_kwargs)
    else:
        raise TypeError(node)<|MERGE_RESOLUTION|>--- conflicted
+++ resolved
@@ -33,13 +33,6 @@
 def _(source: os.PathLike, root_path: Optional[pathlib.Path] = None) -> Tuple[raw_nodes.Model, pathlib.Path]:
     source = pathlib.Path(source)
 
-<<<<<<< HEAD
-    suffixes = source.suffixes
-    # short path for flattened packaged models
-    if source.name not in ["model.yml", "model.yaml"]:
-        if len(suffixes) < 2 or suffixes[-1] not in (".yml", ".yaml") or source.suffixes[-2] != ".model":
-            raise ValidationError(f"invalid suffixes {''.join(suffixes)} for source {source}")
-=======
     if source.suffix not in (".yml", ".yaml"):
         raise ValidationError(f"invalid suffix {source.suffix} for source {source}")
     elif source.suffix == ".yml":
@@ -47,7 +40,6 @@
             "suffix '.yml' is not recommended and will raise a ValidationError in the future. Use '.yaml' instead "
             "(https://yaml.org/faq.html)"
         )
->>>>>>> 7c70d8cf
 
     data = yaml.load(source)
 
