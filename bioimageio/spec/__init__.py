--- conflicted
+++ resolved
@@ -18,12 +18,6 @@
 # autogen: stop
 
 # assuming schema will always be part of spec
-<<<<<<< HEAD
-from . import schema
-from .raw_nodes import FormatVersion
-__version__ = schema.get_args(FormatVersion)[-1]
-=======
 from bioimageio.spec.shared.common import get_args
 from .raw_nodes import FormatVersion
-__version__ = get_args(FormatVersion)[-1]
->>>>>>> 4a9b1661
+__version__ = get_args(FormatVersion)[-1]