from marshmallow import EXCLUDE, ValidationError, validates, validates_schema

from bioimageio.spec.shared import (
    BIOIMAGEIO_SITE_CONFIG,
    BIOIMAGEIO_SITE_CONFIG_ERROR,
    LICENSES,
    field_validators,
    fields,
)
from bioimageio.spec.shared.common import get_args, get_patched_format_version
from bioimageio.spec.shared.schema import SharedBioImageIOSchema, WithUnknown
from bioimageio.spec.shared.utils import is_valid_orcid_id
from . import raw_nodes
from .raw_nodes import FormatVersion


class _BioImageIOSchema(SharedBioImageIOSchema):
    raw_nodes = raw_nodes


class Attachments(_BioImageIOSchema, WithUnknown):
    files = fields.List(
        fields.Union([fields.URI(), fields.RelativeLocalPath()]),
        bioimageio_description="File attachments; included when packaging the resource.",
    )


class _Person(_BioImageIOSchema):
    name = fields.String(bioimageio_description="Full name.")
    affiliation = fields.String(bioimageio_description="Affiliation.")
    email = fields.Email()
    github_user = fields.String(bioimageio_description="GitHub user name.")  # todo: add validation?
    orcid = fields.String(
        validate=[
            field_validators.Length(19),
            lambda oid: all(oid[idx] == "-" for idx in [4, 9, 14]),
            lambda oid: is_valid_orcid_id(oid.replace("-", "")),
        ],
        bioimageio_description="[orcid](https://support.orcid.org/hc/en-us/sections/360001495313-What-is-ORCID) id "
        "in hyphenated groups of 4 digits, e.g. '0000-0001-2345-6789' (and [valid]("
        "https://support.orcid.org/hc/en-us/articles/360006897674-Structure-of-the-ORCID-Identifier"
        ") as per ISO 7064 11,2.)",
    )


class Author(_Person):
    name = fields.String(require=True, bioimageio_description="Full name.")


class Maintainer(_Person):
    github_user = fields.String(require=True, bioimageio_description="GitHub user name.")


class Badge(_BioImageIOSchema):
    bioimageio_description = "Custom badge."
    label = fields.String(required=True, bioimageio_description="e.g. 'Open in Colab'")
    icon = fields.String(bioimageio_description="e.g. 'https://colab.research.google.com/assets/colab-badge.svg'")
    url = fields.Union(
        [fields.URL(), fields.RelativeLocalPath()],
        bioimageio_description="e.g. 'https://colab.research.google.com/github/HenriquesLab/ZeroCostDL4Mic/blob/master/Colab_notebooks/U-net_2D_ZeroCostDL4Mic.ipynb'",
    )


class CiteEntry(_BioImageIOSchema):
    text = fields.String(required=True, bioimageio_description="free text description")
    doi = fields.DOI(
        bioimageio_maybe_required=True, bioimageio_description="digital object identifier, see https://www.doi.org/"
    )
    url = fields.String(bioimageio_maybe_required=True)  # todo: change to fields.URL

    @validates_schema
    def doi_or_url(self, data, **kwargs):
        if data.get("doi") is None and data.get("url") is None:
            raise ValidationError("doi or url needs to be specified in a citation")


class RDF(_BioImageIOSchema):
    class Meta:
        unknown = EXCLUDE
        react_uischema_extra = {
            "ui:order": [
                "name",
                "description",
                "documentation",
                "type",
                "authors",
                "cite",
                "tags",
                "links",
                "covers",
                "badges",
                "git_repo",
                "icon",
                "id",
                "license",
                "maintainers",
                "version",
                "source",
                "config",
                "format_version",
                "download_url",
                "attachments",
                "rdf_source",
            ]
        }

    bioimageio_description = f"""# BioImage.IO Resource Description File Specification {get_args(FormatVersion)[-1]}
This specification defines the fields used in a general BioImage.IO-compliant resource description file (`RDF`).
An RDF is stored as a YAML file and describes resources such as models, datasets, applications and notebooks. 
Note that models are described with an extended Model RDF specification.

The RDF contains mandatory and optional fields. In the following description, optional fields are indicated by 
_optional_. _optional*_ with an asterisk indicates the field is optional depending on the value in another field.
If no specialized RDF exists for the specified type (like model RDF for type='model') additional fields may be 
specified.
"""

    attachments = fields.Nested(Attachments(), bioimageio_description="Additional unknown keys are allowed.")

    authors_bioimageio_description = (
        "A list of authors. The authors are the creators of the specifications and the primary points of contact."
    )
    authors = fields.List(fields.Nested(Author()), bioimageio_description=authors_bioimageio_description)

    badges = fields.List(fields.Nested(Badge()), bioimageio_description="a list of badges")

    cite_bioimageio_description = """A list of citation entries.
Each entry contains a mandatory `text` field and either one or both of `doi` and `url`.
E.g. the citation for the model architecture and/or the training data used."""
    cite = fields.List(fields.Nested(CiteEntry()), bioimageio_description=cite_bioimageio_description)

    config_bioimageio_description = (
        "A custom configuration field that can contain any keys not present in the RDF spec. "
        "This means you should not store, for example, github repo URL in `config` since we already have the "
        "`git_repo` key defined in the spec.\n"
        "Keys in `config` may be very specific to a tool or consumer software. To avoid conflicted definitions, "
        "it is recommended to wrap configuration into a sub-field named with the specific domain or tool name, "
        """for example:

```yaml
   config:
      bioimage_io:  # here is the domain name
        my_custom_key: 3837283
        another_key:
           nested: value
      imagej:
        macro_dir: /path/to/macro/file
```
"""
        "If possible, please use [`snake_case`](https://en.wikipedia.org/wiki/Snake_case) for keys in `config`."
    )
    config = fields.YamlDict(bioimageio_descriptio=config_bioimageio_description)

    covers = fields.List(
        fields.Union([fields.URL(), fields.RelativeLocalPath()]),
        bioimageio_description="A list of cover images provided by either a relative path to the model folder, or a "
        "hyperlink starting with 'http[s]'. Please use an image smaller than 500KB and an aspect ratio width to height "
        "of 2:1. The supported image formats are: 'jpg', 'png', 'gif'.",  # todo: field_validators image format
    )

    description = fields.String(required=True, bioimageio_description="A brief description.")

    documentation = fields.Union(
        [
            fields.URL(),
            fields.RelativeLocalPath(
                validate=field_validators.Attribute(
                    "suffix",
                    field_validators.Equal(
                        ".md", error="{!r} is invalid; expected markdown file with '.md' extension."
                    ),
                )
            ),
        ],
        bioimageio_description="URL or relative path to markdown file with additional documentation. "
        "For markdown files the recommended documentation file name is `README.md`.",
        metadata={"ui:description": "URL of markdown file with additional documentation."},
    )

    download_url = fields.URL(bioimageio_description="optional url to download the resource from")

    format_version = fields.String(
        required=True,
        bioimageio_description_order=0,
        bioimageio_description=(
            "Version of the BioImage.IO Resource Description File Specification used."
            f"The current general format version described here is {get_args(FormatVersion)[-1]}. "
            "Note: The general RDF format is not to be confused with specialized RDF format like the Model RDF format."
        ),
        metadata={"ui:default": get_args(FormatVersion)[-1]},
    )

    @validates_schema
    def format_version_matches_type(self, data, **kwargs):
        format_version = data.get("format_version")
        type_ = data.get("type")
        try:
            patched_format_version = get_patched_format_version(type_, format_version)
            if format_version.split(".") > patched_format_version.split("."):
                raise ValueError(
                    f"Unknown format_version {format_version} (latest patch: {patched_format_version}; latest format version: )"
                )
        except Exception as e:
            raise ValidationError(f"Invalid format_version {format_version} for RDF type {type_}. (error: {e})")

    git_repo_bioimageio_description = "A url to the git repository, e.g. to Github or Gitlab."
    git_repo = fields.URL(bioimageio_description=git_repo_bioimageio_description)

    icon = fields.String(
        bioimageio_description="an icon for the resource"
    )  # todo: limit length? validate=field_validators.Length(max=1)

    id = fields.String(bioimageio_description="Unique id within a collection of resources.")
    license_bioimageio_description = (
        "A [SPDX license identifier](https://spdx.org/licenses/)(e.g. `CC-BY-4.0`, `MIT`, "
        "`BSD-2-Clause`). We don't support custom license beyond the SPDX license list, if you need that please send "
        "an Github issue to discuss your intentions with the community."
    )
    license = fields.String(  # todo: make mandatory?
        # validate=field_validators.OneOf(LICENSES),  # enforce license id
        bioimageio_description=license_bioimageio_description
    )

    @validates("license")
    def warn_about_deprecated_spdx_license(self, value: str):
        license_info = LICENSES.get(value)
        if license_info is None:
            self.warn("license", f"{value} is not a recognized SPDX license identifier. See https://spdx.org/licenses/")
        else:
            if license_info.get("isDeprecatedLicenseId", False):
                self.warn("license", f"{value} ({license_info['name']}) is deprecated.")

            if not license_info.get("isFsfLibre", False):
                self.warn("license", f"{value} ({license_info['name']}) is not FSF Free/libre.")

    links = fields.List(fields.String(), bioimageio_description="links to other bioimage.io resources")

    maintainers = fields.List(fields.Nested(Maintainer()), bioimageio_description="Maintainers of this resource.")

    name = fields.String(
        required=True,
        bioimageio_description="name of the resource, a human-friendly name",
        metadata={"ui:title": "Resource name", "ui:autofocus": True, "ui:placeholder": "My Resource"},
    )

    @validates
    def warn_about_long_name(self, value: str):
        if isinstance(value, str):
            if len(value) > 64:
                self.warn(
                    "name", f"Length of name ({len(value)}) exceeds the recommended maximum length of 64 characters."
                )
        else:
            self.warn("name", f"Could not check length of name {value}.")

    rdf_source = fields.Union(
        [fields.URL(), fields.DOI()],
        bioimageio_description="url or doi to the source of the resource definition",
        metadata={"ui:widget": "hidden"},
    )
    source = fields.Union(
        [fields.URI(), fields.RelativeLocalPath()],
        bioimageio_description="url or local relative path to the source of the resource",
    )

    tags = fields.List(fields.String(), bioimageio_description="A list of tags.")

    @validates("tags")
    def warn_about_tag_categories(self, value):
        if BIOIMAGEIO_SITE_CONFIG is None:
            error = BIOIMAGEIO_SITE_CONFIG_ERROR
        else:
            missing_categories = []
            try:
                categories = {
                    c["type"]: c.get("tag_categories", {}) for c in BIOIMAGEIO_SITE_CONFIG["resource_categories"]
                }.get(self.__class__.__name__.lower(), {})
                for cat, entries in categories.items():
                    if not any(e in value for e in entries):
                        missing_categories.append({cat: entries})
            except Exception as e:
                error = str(e)
            else:
                error = None
                if missing_categories:
                    self.warn("tags", f"Missing tags for categories: {missing_categories}")

        if error is not None:
            self.warn("tags", f"could not check tag categories ({error})")

    type = fields.String(required=True)

    # todo: restrict valid RDF types?
    @validates("type")
    def validate_type(self, value):
        schema_type = self.__class__.__name__.lower()
        if value != schema_type:
            self.warn("type", f"Unrecognized type '{value}'. Validating as {schema_type}.")

<<<<<<< HEAD
    version = fields.StrictVersion(
        bioimageio_description="The version number of the resource. The version number format must be a string in "
=======
    version = fields.Version(
        bioimageio_description="The version number of the model. The version number format must be a string in "
>>>>>>> 80d4448d
        "`MAJOR.MINOR.PATCH` format following the guidelines in Semantic Versioning 2.0.0 (see https://semver.org/), "
        "e.g. the initial version number should be `0.1.0`."
    )<|MERGE_RESOLUTION|>--- conflicted
+++ resolved
@@ -297,13 +297,8 @@
         if value != schema_type:
             self.warn("type", f"Unrecognized type '{value}'. Validating as {schema_type}.")
 
-<<<<<<< HEAD
-    version = fields.StrictVersion(
+    version = fields.Version(
         bioimageio_description="The version number of the resource. The version number format must be a string in "
-=======
-    version = fields.Version(
-        bioimageio_description="The version number of the model. The version number format must be a string in "
->>>>>>> 80d4448d
         "`MAJOR.MINOR.PATCH` format following the guidelines in Semantic Versioning 2.0.0 (see https://semver.org/), "
         "e.g. the initial version number should be `0.1.0`."
     )