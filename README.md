# Bioimiage.io Configuration Specification

The model zoo specification contains configuration definitions for the following categories:
- [`Model`](#model-specification): configuration of a trainable (deep-learning) model.

The configurations are represented by a yaml file.

To get a quick overview of the config file, see an example file [here](./models/UNet2dExample.model.yaml).

## Current `format_version`: 0.3.0


## Model Specification

A model entry in the bioimage.io model zoo is defined by a configuration file `<model name>.model.yaml`.
The configuration file must contain the following \[optional\]* keys (* denotes that the field is optional depending on input to another field):


- `format_version`
Version of this bioimage.io configuration specification. This is mandatory, and important for the consumer software to verify before parsing the fields.
The recommended behavior for the implementation is to keep backward compatibility, and throw error if the model yaml is in an unsupported format version.

- `name`
Name of this model. The model name should be human readble and only contain letters, numbers, `_`, `-` or spaces and not be longer than 36 characters.

- `timestamp`
Timestamp of the initial creation of this model in [ISO 8601](#https://en.wikipedia.org/wiki/ISO_8601) format.

- `description`
A string containing a brief description. 

- `authors`
A list of author strings. 
A string can be seperated by `;` in order to identify multiple handles per author.
The authors are the creators of the specifications and the primary points of contact.

- `cite`
A citation entry or list of citation entries.
Each entry contains of a mandatory `text` field and either one or both of `doi` and `url`.
E.g. the citation for the model architecture and/or the training data used.

- `git_repo`
A url to the git repository, e.g. to Github or Gitlab.\
If the model is contained in a subfolder of a git repository, then a url to the exact folder (which contains the configuration yaml file) should be used.

- `tags`
A list of tags.

- `license`
A string to a common license name (e.g. `MIT`, `APLv2`) or a relative path to the license file.

- `documentation`
Relative path to file with additional documentation in markdown.

- `attachments`
Dictionary of text keys and URI values to additional, relevant files.

- `inputs`
Describes the input tensors expected by this model.
Must be a list of *tensor specification keys*.

  *tensor specification keys*:
  - `name` tensor name
  - `data_type` data type (e.g. float32)
  - `data_range` tuple of (minimum, maximum)
  - `axes` string of axes identifying characters from: btczyx
  - `shape` specification of tensor shape\
    Either as *exact shape with same length as `axes`*,\
    or (only for input) as {`min` *minimum shape with same length as `axes`*, `step` *minimum shape change with same length as `axes`*},\
    or (only for output) as {`reference_input` *input tensor name*, `scale` *list of factors 'output_pix/input_pix' for each dimension*, `offset` *position of origin wrt to input*}
  - `[preprocessing]` (only for input) list of transformations describing how this input should be preprocessed. Each entry has these keys:
    - `name` name of preprocessing (see [supported_formats_and_operations.md#preprocessing](https://github.com/bioimage-io/configuration/blob/master/supported_formats_and_operations.md#preprocessing) for valid names).
    - `[kwargs]` key word arguments for `preprocessing`.
  - `[postprocessing]` (only for output) list describing how this output should be postprocessed. Each entry has these keys:
    - `name` name of the postprocessing (see [supported_formats_and_operations.md#postprocessing](https://github.com/bioimage-io/configuration/blob/master/supported_formats_and_operations.md#postprocessing) for valid names).
    - `[kwargs]` key word arguments for `postprocessing`.

- `outputs`
Describes the output tensors from this model.
Must be a list of *tensor specification*.

- `language`
Programming language of the source code. For now, we support `python` and `java`.
<!---
What about `javascript`?
-->

- `framework`
The deep learning framework of the source code. For now, we support `pytorch` and `tensorflow`.
Can be `null` if the implementation is not framework specific.\
`language` and `framework` define which model runner can use this model for inference. 

- `[source]*`
Language and framework specific implementation.\
As some weights contain the model architecture, the source is optional depending on `weights_format`.\
This can either point to a local implementation:
`<relative path to file>:<identifier of implementation within the source file>`\
or the implementation in an available dependency:
`<root-dependency>.<sub-dependency>.<identifier>`\
For example:
  - `./my_function:MyImplementation`
  - `core_library.some_module.some_function`
<!---
java: <path-to-jar>:ClassName ?
-->

- `sha256`
SHA256 checksum of the model file (for both serialized model file or source code).\
You can drag and drop your file to this [online tool](http://emn178.github.io/online-tools/sha256_checksum.html) to generate it in your browser.\
Or you can generate the SHA256 code for your model and weights by using for example, `hashlib` in Python, [here is a codesnippet](#code-snippet-to-compute-sha256-checksum).

- `kwargs`
Keyword arguments for the implementation specified by [`source`](#source).

- `covers`
A list of cover images provided by either a relative path to the model folder, or a hyperlink starts with `https`.\
Please use an image smaller than 500KB, aspect ratio width to height 2:1. The supported image formats are: `jpg`, `png`, `gif`.
<!--- `I am not quite sure what we decided on for the uri identifiers in the end, I am sticking with the simplest option for now <format>+<protocoll>://<path>`, e.g.: `conda+file://./req.txt` -->  

- `dependencies` Dependency manager and dependency file, specified as `<dependency manager>:<relative path to file>`\
For example:
  - conda:./environment.yaml
  - maven:./pom.xml
  - pip:./requirements.txt

- `[attachments]` Additional files for this specification; e.g. images that are necessary for the documentation. These files will be included when generating the model package.

- `test_inputs` list of URIs to test inputs as described in inputs for a single test case. Supported file formats/extensions: .npy
- `test_outputs` analog to test_inputs.

- `[sample_inputs]` list of URIs to sample inputs to illustrate possible inputs for the model, for example stored as png or tif images.
- `[sample_outputs]` list of URIs to sample outputs corresponding to the `sample_inputs`.

- `weights` The weights for this model. Weights can be given for different formats, but should otherwise be equivalent.
<<<<<<< HEAD
   - `weights_format` Format of this set of weights. Weight formats can define additional (optional or required) fields.
        - `[authors]` a list of authors.
        - `source` link to the weights file. Preferably an url to the weights file.
        - `sha256` SHA256 checksum of the model weight file specified by `source` (see `models` section above for how to generate SHA256 checksum)
        - `timestamp` timestamp according to [ISO 8601](#https://en.wikipedia.org/wiki/ISO_8601)
        - `[attachments]` weight specific attachments that will be included when generating the model package.
=======
   - `weights_format` Format of this set of weights. Weights formats can define additional (optional or required) fields. (see supported_formats_and_operations.md#weight-formats)
        - `authors` a list of authors. This field is optional, only required if the authors are different from the authors specified in root.
        - `source` link to the weights file. Preferably an url to the weights file.
        - `sha256` SHA256 checksum of the model weight file specified by `source` (see `models` section above for how to generate SHA256 checksum)
        - `attachments` weight specific attachments that will be included when generating the model package. This field is optional.
>>>>>>> 32ab239f
 
- `[config]`
A custom configuration field that can contain any other keys which are not defined above. It can be very specifc to a framework or specific tool. To avoid conflicted defintions, it is recommended to wrap configuration into a sub-field named with the specific framework or tool name. 

For example:
```yaml
config:
  # custom config for DeepImageJ, see https://github.com/bioimage-io/configuration/issues/23
  deepimagej:
    model_keys:
      # In principle the tag "SERVING" is used in almost every tf model
      model_tag: tf.saved_model.tag_constants.SERVING
      # Signature definition to call the model. Again "SERVING" is the most general
      signature_definition: tf.saved_model.signature_constants.DEFAULT_SERVING_SIGNATURE_DEF_KEY
    test_information:  
      input_size: [2048x2048] # Size of the input images  
      output_size: [1264x1264 ]# Size of all the outputs  
      device: cpu # Device used. In principle either cpu or GPU  
      memory_peak: 257.7 Mb # Maximum memory consumed by the model in the device  
      runtime: 78.8s # Time it took to run the model
      pixel_size: [9.658E-4µmx9.658E-4µm] # Size of the pixels of the input
```

# Code snippet to compute SHA256 checksum

```python
import hashlib

filename = "your filename here"
with open(filename, "rb") as f:
  bytes = f.read() # read entire file as bytes
  readable_hash = hashlib.sha256(bytes).hexdigest()
  print(readable_hash)
  ```

# Example Configurations
## PyTorch
 - [UNet 2D Nuclei Broad](https://github.com/bioimage-io/pytorch-bioimage-io/blob/master/specs/models/unet2d/nuclei_broad/UNet2DNucleiBroad.model.yaml).<|MERGE_RESOLUTION|>--- conflicted
+++ resolved
@@ -132,20 +132,11 @@
 - `[sample_outputs]` list of URIs to sample outputs corresponding to the `sample_inputs`.
 
 - `weights` The weights for this model. Weights can be given for different formats, but should otherwise be equivalent.
-<<<<<<< HEAD
-   - `weights_format` Format of this set of weights. Weight formats can define additional (optional or required) fields.
+   - `weight_format` Format of this set of weights. Weight formats can define additional (optional or required) fields. See [supported_formats_and_operations.md#Weight Format](https://github.com/bioimage-io/configuration/blob/master/supported_formats_and_operations.md#weight_format)
         - `[authors]` a list of authors.
         - `source` link to the weights file. Preferably an url to the weights file.
         - `sha256` SHA256 checksum of the model weight file specified by `source` (see `models` section above for how to generate SHA256 checksum)
-        - `timestamp` timestamp according to [ISO 8601](#https://en.wikipedia.org/wiki/ISO_8601)
         - `[attachments]` weight specific attachments that will be included when generating the model package.
-=======
-   - `weights_format` Format of this set of weights. Weights formats can define additional (optional or required) fields. (see supported_formats_and_operations.md#weight-formats)
-        - `authors` a list of authors. This field is optional, only required if the authors are different from the authors specified in root.
-        - `source` link to the weights file. Preferably an url to the weights file.
-        - `sha256` SHA256 checksum of the model weight file specified by `source` (see `models` section above for how to generate SHA256 checksum)
-        - `attachments` weight specific attachments that will be included when generating the model package. This field is optional.
->>>>>>> 32ab239f
  
 - `[config]`
 A custom configuration field that can contain any other keys which are not defined above. It can be very specifc to a framework or specific tool. To avoid conflicted defintions, it is recommended to wrap configuration into a sub-field named with the specific framework or tool name. 
