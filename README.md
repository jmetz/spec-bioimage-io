![License](https://img.shields.io/github/license/bioimage-io/spec-bioimage-io.svg)
![PyPI](https://img.shields.io/pypi/v/bioimageio-spec.svg?style=popout)
![conda-version](https://anaconda.org/conda-forge/bioimageio.spec/badges/version.svg)
# Specifications for BioImage.IO

This repository contains specifications defined by the BioImage.IO community. These specifications are used for defining fields in YAML files which we called `Resource Description Files` or `RDF`. The RDFs can be downloaded or uploaded to the [bioimage.io website](https://bioimage.io), produced or consumed by BioImage.IO-compatible consumers(e.g. image analysis software or other website). Currently we defined two types of RDFs: a dedicated RDF specification for AI models (i.e. `model RDF`) and a general RDF specification. The model RDF is a RDF with additional fields that specifically designed for describing AI models.


All the BioImage.IO-compatible RDF must fulfill the following rules:
 * Must be a YAML file encoded as UTF-8; If yaml syntax version is not specified to be 1.1 in the first line by `% YAML 1.1` it must be equivalent in yaml 1.1 and yaml 1.2. For differences see https://yaml.readthedocs.io/en/latest/pyyaml.html#differences-with-pyyaml.
 * The RDF file extension must be `.yaml` (not `.yml`)
 * The RDF file can be saved in a folder (or virtual folder) or in a zip package, the following additional rules must apply:
   1. When stored in a local file system folder, github repo, zenodo deposition, blob storage virtual folder or similar kind, the RDF file name should match the pattern of `*.rdf.yaml`, for example `my-model.rdf.yaml`.
   2. When the RDF file and other files are zipped into a RDF package, it must be named as `rdf.yaml`.

As a general guideline, please follow the model RDF spec to describe AI models and use the general RDF spec for other resource types including `dataset`, `notebook`, `application`. You will find more details about these two specifications in the following sections. Please also note that the best way to check whether your RDF file is BioImage.IO-compliant is to run the BioImage.IO Validator against it.

## [Resource Description File Specification](https://github.com/bioimage-io/spec-bioimage-io/blob/gh-pages/rdf_spec_latest.md)

A BioImage.IO-compatible Resource Description File (RDF) is a YAML file with a set of specifically defined fields. 

You can find detailed field definitions here: 
   - [general RDF spec 0.2.x](https://github.com/bioimage-io/spec-bioimage-io/blob/gh-pages/rdf_spec_0_2.md)

The specifications are also available as json schemas: 
   - [general RDF spec 0.2.x (json schema)](https://github.com/bioimage-io/spec-bioimage-io/blob/gh-pages/rdf_spec_0_2.json)


### Describing applications
The RDF can be used to describe applications. To do so set the `type` field to `application`.\
For regular software package with a downloadable file, you can set `download_url` to the downloadable file, for example, you can upload the executable files as Github release, deposit it on Zenodo, or even generate a sharable url from Dropbox/Google Drive.\
For web application, set `source` to the url of the web application. Users can then click and redirect to your web application. However, simple integration will not support features such as opening dataset or models with your application.

It is recommended to build BioEngine Apps such that users can directly try and use them in BioImage.IO. See [here](https://github.com/bioimage-io/bioimage.io/blob/main/docs/bioengine_apps/build-bioengine-apps.md) for more details.\
Below is an example for [Kaibu](https://kaibu.org), which is a BioEngine/ImJoy compatible web application:
```yaml
id: kaibu
name: Kaibu
description: Kaibu--a web application for visualizing and annotating multi-dimensional images
covers:
 # use the `raw` url if you store the image on github
 - https://raw.githubusercontent.com/imjoy-team/kaibu/master/public/static/img/kaibu-screenshot-1.png

# source url to kaibu.org
source: https://kaibu.org
# add custom badge
badge:
 - icon: https://imjoy.io/static/badge/launch-imjoy-badge.svg
   label: Launch ImJoy
   url: https://imjoy.io/#/app?plugin=https://kaibu.org/#/app
```
For more application examples, see the [manifest for ImJoy](https://github.com/imjoy-team/bioimage-io-models/blob/master/manifest.bioimage.io.yaml).

### Describing datasets, notebooks and other types
The RDF allows for the description of datasets (type=`dataset`), notebooks (type=`notebook`) and other potential resources, you can use set `source` and/or `download_url` to point to the resource, or use `attachments` to specify a list of associated files.

For examples, see entries `dataset`/`notebook` in the [ZeroCostDL4Mic](https://github.com/HenriquesLab/ZeroCostDL4Mic/blob/master/manifest.bioimage.io.yaml) collection.


### Describing models with the unspecific RDF(not recommended, use the Model RDF instead)
In general, it is discouraged to use the general RDF to describe AI models and we recommend to follow the [model RDF spec](#model-resource-description-file-specification) instead. However, in some cases, it is not possible to provide detailed fields defined in the [model RDF spec](#model-resource-description-file-specification), the general RDF can be used for discribing AI models.
To do that, you need to first set the `type` field to `model`.\
A basic integration would be simply provide a `download_url` to a zip file (for example, with the model weights, source code or executable binary file) hosted on Github releases, Dropbox, Google Drive etc. For example: 
```yaml
download_url: https://zenodo.org/record/3446812/files/unet2d_weights.torch?download=1
```

If the model is available as a github repo, then provide the `git_repo` field:
```yaml
git_repo: https://github.com/my/model...
```

Here an example of a general RDF describing a model (not recommended): 
https://github.com/CellProfiling/HPA-model-zoo/blob/2f668d87defddc6c7cd156259a8be4146b665e72/manifest.bioimage.io.yaml#L33-L59 


## [Model Resource Description File Specification](https://github.com/bioimage-io/spec-bioimage-io/blob/gh-pages/model_spec_latest.md)

Besides the general RDF spec, the [`Model Resource Description File Specification`](https://github.com/bioimage-io/spec-bioimage-io/blob/gh-pages/model_spec_latest.md)(`model RDF`) defines a file format for representing pretrained AI models in [YAML format](https://en.wikipedia.org/wiki/YAML). This format is used to describe models hosted on the [BioImage.IO](https://bioimage.io) model repository site.

Here is a list of model RDF Examples:
 - [UNet 2D Nuclei Broad](https://github.com/bioimage-io/pytorch-bioimage-io/blob/master/specs/models/unet2d_nuclei_broad/UNet2DNucleiBroad.model.yaml).


## Link between resource items (under development)

You can use `links` which is a list of `id` to other resource items, for example, if you want to associate an applicaiton with a model, you can set the links field of the models like the following:
```yaml
application:
  - id: HPA-Classification
    source: https://raw.githubusercontent.com/bioimage-io/tfjs-bioimage-io/master/apps/HPA-Classification.imjoy.html

model:
  - id: HPAShuffleNetV2
    source: https://raw.githubusercontent.com/bioimage-io/tfjs-bioimage-io/master/models/HPAShuffleNetV2/HPAShuffleNetV2.model.yaml
    links:
      - HPA-Classification
```

## Hosting the file (under development)
It is recommended to host the resource description file on one of the public git repository website, including Github, Gitlab, Bitbucket, or Gist. A link can be submitted to BioImage.IO so we can keep track of the changes later.


## Recommendations

 * For AI models, consider using the model-specific spec (i.e. [model RDF](https://github.com/bioimage-io/spec-bioimage-io/blob/gh-pages/model_spec_latest.md)) instead of the general RDF. Only fallback to the general RDF if writing model specific RDF is not possible for some reason.
 * The RDF or package file name should not contain spaces or special characters, it should be concise, descriptive, in kebab case or camel case.
 * Due to the limitations of storage services such as Zenodo, which does not support subfolders, it is recommended to place other files in the same directory level of the RDF file and try to avoid using subdirectories.
 * Use the [bioimage.io spec validator](#bioimageio-spec-validator) to verify your YAML file
 * Store the yaml file in a version controlled Git repository (e.g. Github or Gitlab)
 * Use or upgrade to the latest format version


## BioImage.IO Spec Validator

It is recommended to use our validator to verify your models when you write it manually or develop tools for generating RDF/MDF files.

The spec validator can be installed either with `pip`, or `conda`:
```
# pip
pip install -U bioimageio.spec

# conda
conda install -c conda-forge bioimageio.spec
```

To use the spec validator, you can verify a model configuration in the [bioimage.io model format](https://github.com/bioimage-io/spec-bioimage-io/blob/gh-pages/model_spec_latest.md) using the following command:
```
bioimageio validate <MY-MODEL>.yaml
```
The output of this command will indicate missing or invalid fields in the model file. For example, if the field `timestamp` was missing it would print the following:
```
{'timestamp': ['Missing data for required field.']}
```
or if the field `test_inputs` does not contain a list, it would print:
```
{'test_inputs': ['Not a valid list.']}.
```



## Changelog
<<<<<<< HEAD
 * **0.3.4**:
   - Other changes
      - Add optional parameter `eps` to `scale_range` postprocessing.
=======
 * **0.4.0**:
    - Breaking changes
      - model inputs and outputs may not use duplicated names
    - Other changes
      - model inputs (like outputs) may be defined by `scale`ing and `offset`ing a `reference_tensor`
>>>>>>> da06cb78
 * **0.3.3**:
    - Breaking changes that are fully auto-convertible
      - `reference_input` for implicit output tensor shape was renamed to `reference_tensor`
 * **0.3.2**: 
    - Breaking changes
      - The RDF file name in a package should be `rdf.yaml` for all the RDF (not `model.yaml`);
      - Change `authors` and `packaged_by` fields from List[str] to List[Author] with Author consisting of a dictionary `{name: '<Full name>', affiliation: '<Affiliation>', orcid: 'optional orcid id'}`;
      - Add a mandatory `type` field to comply with the general RDF. Only valid value is 'model' for model RDF;
      - Only allow `license` identifier from the [SPDX license list](https://spdx.org/licenses/);
    - Other changes
      - Add optional `version` field (default 0.1.0) to keep track of model changes;
      - Allow the values in the `attachments` list to be any values besides URI;<|MERGE_RESOLUTION|>--- conflicted
+++ resolved
@@ -140,18 +140,14 @@
 
 
 ## Changelog
-<<<<<<< HEAD
- * **0.3.4**:
-   - Other changes
-      - Add optional parameter `eps` to `scale_range` postprocessing.
-=======
  * **0.4.0**:
     - Breaking changes
       - model inputs and outputs may not use duplicated names
     - Other changes
       - model inputs (like outputs) may be defined by `scale`ing and `offset`ing a `reference_tensor`
->>>>>>> da06cb78
- * **0.3.3**:
+ * **0.3.4**:
+   - Other changes
+      - Add optional parameter `eps` to `scale_range` postprocessing. * **0.3.3**:
     - Breaking changes that are fully auto-convertible
       - `reference_input` for implicit output tensor shape was renamed to `reference_tensor`
  * **0.3.2**: 
